

"""
Starting point of the application. This module is invoked from
the command line to run the analyses.
"""

import argparse

import config
from example_analysis import ExampleAnalysis
from feature_3.top_contributors import TopContributorAnalysis
<<<<<<< HEAD
from feature_2.timestamp_activity import TimestampActivityAnalysis
=======
from feature_1.keyword_demand import KeywordDemand
>>>>>>> 5bad2a3f

def parse_args():
    """
    Parses the command line arguments that were provided along
    with the python command. The --feature flag must be provided as
    that determines what analysis to run. Optionally, you can pass in
    a user and/or a label to run analysis focusing on specific issues.
    
    You can also add more command line arguments following the pattern
    below.
    """
    ap = argparse.ArgumentParser("run.py")
    
    # Required parameter specifying what analysis to run
    ap.add_argument('--feature', '-f', type=int, required=True,
                    help='Which of the three features to run')
    
    # Optional parameter for analyses focusing on a specific user (i.e., contributor)
    ap.add_argument('--user', '-u', type=str, required=False,
                    help='Optional parameter for analyses focusing on a specific user')
    
    # Optional parameter for analyses focusing on a specific label
    ap.add_argument('--label', '-l', type=str, required=False,
                    help='Optional parameter for analyses focusing on a specific label')
    ap.add_argument('--keyword',type=str, required=False,
                    help='Put the parameter you want facts about')
    
    ap.add_argument('--start-date', '-s', type=str, required=False,
                help='Start date for filtering (format: YYYY-MM-DD)')
    
    ap.add_argument('--end-date', '-e', type=str, required=False,
                help='End date for filtering (format: YYYY-MM-DD)')
    
    return ap.parse_args()



# Parse feature to call from command line arguments
args = parse_args()
# Add arguments to config so that they can be accessed in other parts of the application
config.overwrite_from_args(args)
    
# Run the feature specified in the --feature flag
if args.feature == 0:
    ExampleAnalysis().run()
elif args.feature == 1:
    if not arg.keyword:
        print("Please enter a keyword")
    else:
        KeywordDemand(arg.keyword).run()
elif args.feature == 2:
    TimestampActivityAnalysis().run()
elif args.feature == 3:
    TopContributorAnalysis().run()
else:
    print('Need to specify which feature to run with --feature flag.')<|MERGE_RESOLUTION|>--- conflicted
+++ resolved
@@ -10,11 +10,11 @@
 import config
 from example_analysis import ExampleAnalysis
 from feature_3.top_contributors import TopContributorAnalysis
-<<<<<<< HEAD
+
 from feature_2.timestamp_activity import TimestampActivityAnalysis
-=======
+
 from feature_1.keyword_demand import KeywordDemand
->>>>>>> 5bad2a3f
+
 
 def parse_args():
     """
